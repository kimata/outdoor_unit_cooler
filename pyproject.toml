[tool.poetry]
name = "outdoor_unit_cooler"
version = "0.1.0"
description = "エアコンが動作を開始すると自動的に室外機へのミスト噴射を行うシステムです．"
authors = ["KIMATA Tetsuya <kimata@green-rabbit.net>"]

[tool.poetry.dependencies]
"RPi.GPIO" = "^0.7.1"
Flask = "^2.3.2"
Flask-Cors = "^4.0.0"
PyYAML = "^6.0"
coloredlogs = "^15.0.1"
<<<<<<< HEAD
docopt = "^0.6.2"
=======
pytest-html = "^3.2.0"
playwright = "^1.36.0"
pytest-playwright = "^0.4.0"
zmq = "^0.0.0"
>>>>>>> 378cb1c1
fluent-logger = "^0.10.0"
influxdb-client = {extras = ["ciso"], version = "^1.36.1"}
psutil = "^5.9.5"
pyserial = "^3.5"
python = "^3.10"
pytz = "^2023.3"
slack-bolt = "^1.18.0"
spidev = "^3.6"
sseclient = "^0.0.27"
zmq = "^0.0.0"

[tool.poetry.group.test.dependencies]
flaky = "^3.7.0"
playwright = "^1.36.0"
pytest-cov = "^4.1.0"
pytest-freezegun = "^0.4.2"
pytest-html = "^3.2.0"
pytest-mock = "^3.11.1"
pytest-playwright = "^0.4.0"

[tool.pytest.ini_options]
minversion = "6.0"
addopts = "--verbose --cov=app --cov=lib --capture=sys --cov-report=html --html=tests/evidence/index.htm --self-contained-html"
testpaths = [
    "tests",
]
filterwarnings = [
    "ignore:The hookimpl CovPlugin.pytest_configure_node uses",
    "ignore:The hookimpl CovPlugin.pytest_testnodedown uses"
]

[tool.coverage.run]
branch = true

[tool.coverage.report]
exclude_lines = [
  "pragma: no cover",
  "if __name__ == .__main__.:",

  # 以下，未使用関数

  # config.py
  "def get_db_config",

  # logger.py
  "class GZipRotator",
  "def log_formatter",
  "if log_dir_path is not None:",
  "if log_queue is not None:",
  "if is_str_log:",

  # ltc2874.py
  "def dir_param_read",
  "def dir_param_write",

  # sensor_data.py
  "if create_empty and not last:",
  "def get_equip_on_minutes",
  "def get_equip_mode_period",
  "def dump_data",

  # notify_slack.py
  "def info",
  "def error_img",
  "def error_with_image",

  # webapp_event.py
  "if event_type == EVENT_TYPE.CONTROL:",
  "elif event_type == EVENT_TYPE.SCHEDULE:",

  # webapp_log.py
  "elif level == APP_LOG_LEVEL.WARN:",

  # flask_util.py
  "def remote_host",
  "def auth_user",
]

[tool.coverage.html]
directory = "tests/evidence/coverage"

[tool.black]
target-version = ['py310']
line-length = 110

[tool.isort]
profile = "black"
line_length = 110
multi_line_output = 5
include_trailing_comma = true


[build-system]
requires = ["poetry-core>=1.0.0"]
build-backend = "poetry.core.masonry.api"<|MERGE_RESOLUTION|>--- conflicted
+++ resolved
@@ -10,14 +10,8 @@
 Flask-Cors = "^4.0.0"
 PyYAML = "^6.0"
 coloredlogs = "^15.0.1"
-<<<<<<< HEAD
 docopt = "^0.6.2"
-=======
-pytest-html = "^3.2.0"
-playwright = "^1.36.0"
-pytest-playwright = "^0.4.0"
 zmq = "^0.0.0"
->>>>>>> 378cb1c1
 fluent-logger = "^0.10.0"
 influxdb-client = {extras = ["ciso"], version = "^1.36.1"}
 psutil = "^5.9.5"
