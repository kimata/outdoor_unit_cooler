--- conflicted
+++ resolved
@@ -200,7 +200,6 @@
                     break
                 fi
                 echo "Waiting for actuator to be ready... ($i/20)"
-<<<<<<< HEAD
 
                 if docker ps --format "{{.Names}}" | grep -q "^${CI_JOB_NAME}-${CI_JOB_ID}-1$"; then
                     docker logs ${CI_JOB_NAME}-${CI_JOB_ID}-1 > controller_log.txt 2>&1 || true
@@ -208,9 +207,7 @@
                 if docker ps --format "{{.Names}}" | grep -q "^${CI_JOB_NAME}-${CI_JOB_ID}-2$"; then
                     docker logs ${CI_JOB_NAME}-${CI_JOB_ID}-2 > actuator_log.txt 2>&1 || true
                 fi
-=======
                 sleep 2
->>>>>>> 089e5b5c
             done
 
         - >
